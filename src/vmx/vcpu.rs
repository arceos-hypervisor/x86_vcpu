--- conflicted
+++ resolved
@@ -721,19 +721,6 @@
 /// Get ready then vmlaunch or vmresume.
 macro_rules! vmx_entry_with {
     ($instr:literal) => {
-<<<<<<< HEAD
-        naked_asm!(
-            save_regs_to_stack!(),                  // save host status
-            "mov    [rdi + {host_stack_size}], rsp", // save current RSP to Vcpu::host_stack_top
-            "mov    rsp, rdi",                      // set RSP to guest regs area
-            restore_regs_from_stack!(),             // restore guest status
-            $instr,                                 // let's go!
-            "jmp    {failed}",
-            host_stack_size = const size_of::<GeneralRegisters>(),
-            failed = sym Self::vmx_entry_failed,
-            options(),
-        )
-=======
         unsafe {
             naked_asm!(
                 save_regs_to_stack!(),                  // save host status
@@ -747,7 +734,6 @@
                 // options(noreturn),
             )
         }
->>>>>>> 5f6eaf41
     }
 }
 
@@ -777,16 +763,6 @@
     ///
     /// The return value is a dummy value.
     unsafe extern "C" fn vmx_exit(&mut self) -> usize {
-<<<<<<< HEAD
-        naked_asm!(
-            save_regs_to_stack!(),                  // save guest status
-            "mov    rsp, [rsp + {host_stack_top}]", // set RSP to Vcpu::host_stack_top
-            restore_regs_from_stack!(),             // restore host status
-            "ret",
-            host_stack_top = const size_of::<GeneralRegisters>(),
-            options(),
-        );
-=======
         unsafe {
             naked_asm!(
                 save_regs_to_stack!(),                  // save guest status
@@ -796,7 +772,6 @@
                 host_stack_top = const size_of::<GeneralRegisters>(),
             );
         }
->>>>>>> 5f6eaf41
     }
 
     fn vmx_entry_failed() -> ! {
