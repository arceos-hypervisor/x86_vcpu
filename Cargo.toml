--- conflicted
+++ resolved
@@ -9,11 +9,7 @@
 bitflags = "2.2"
 bit_field = "0.10"
 x86 = "0.52"
-<<<<<<< HEAD
-x86_64 = "=0.14.12"
-=======
 x86_64 = "0.15"
->>>>>>> 5f6eaf41
 raw-cpuid = "11.0"
 numeric-enum-macro = "0.2"
 
