--- conflicted
+++ resolved
@@ -8,11 +8,7 @@
     strategy:
       fail-fast: false
       matrix:
-<<<<<<< HEAD
-        rust-toolchain: [nightly-2024-11-28]
-=======
         rust-toolchain: [nightly-2024-12-25, nightly]
->>>>>>> 5f6eaf41
         targets: [x86_64-unknown-none]
     steps:
     - uses: actions/checkout@v4
